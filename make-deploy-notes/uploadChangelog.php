<?php
/**
 * Copyright © 2013 Sam Reed
 *
 * This program is free software; you can redistribute it and/or modify
 * it under the terms of the GNU General Public License as published by
 * the Free Software Foundation; either version 2 of the License, or
 * (at your option) any later version.
 *
 * This program is distributed in the hope that it will be useful,
 * but WITHOUT ANY WARRANTY; without even the implied warranty of
 * MERCHANTABILITY or FITNESS FOR A PARTICULAR PURPOSE. See the
 * GNU General Public License for more details.
 *
 * You should have received a copy of the GNU General Public License along
 * with this program; if not, write to the Free Software Foundation, Inc.,
 * 51 Franklin Street, Fifth Floor, Boston, MA 02110-1301, USA.
 * http://www.gnu.org/copyleft/gpl.html
 *
 * @file
 */

if ( count( $argv ) !== 2 ) {
	print "usage: $argv[0] wmf/1.27.0-wmf.1\n";
	exit(1);
}

$version = $argv[1];
$previousVersion = getPreviousVersion( $version );

if ( $previousVersion === null ) {
	print "usage: $argv[0] wmf/1.27.0-wmf.1\n";
	exit(1);
}

$escVer = escapeshellarg( $version );
$escPrevVer = escapeshellarg( $previousVersion );

$output = shell_exec( 'php -f ' . __DIR__ . "/make-deploy-notes {$escPrevVer} {$escVer}" );

if ( stripos( $output, "array\n(" ) !== false ) {
	// Broken output, don't upload
	print "Output looks erroneous\n";
	return;
}

require_once( __DIR__ . '/botclasses.php' );
$wiki = new wikipedia( 'https://www.mediawiki.org/w/api.php' );


// auth.php should contain the following:
// <?php
// $wiki->login( 'username', 'password' );

if (file_exists(__DIR__.'/auth.php')) {
	require_once( __DIR__.'/auth.php');
}

list( $major, $minor ) = getMajorMinor( $version );
$wiki->edit( "MediaWiki 1.{$major}/wmf.{$minor}/Changelog", $output, "Update changelog for $version", false, false );

print "Changelog updated\n";

/**
 * @param $input string
 * @return string|null
 */
function getPreviousVersion( $input ) {
	$majorMinor = getMajorMinor( $input );
	if ( $majorMinor === null ) {
		return null;
	}
	list( $major, $minor ) = $majorMinor;
	if ( $minor === 1 ) {
		$major--;
		$minor = 22;
	} else {
		$minor--;
	}
	// wmf branches in the 1.26 release cycle and prior has another version notation
	// FIXME: This is useful for the time we change to semver and can (probably) be removed after
	// four or five wmf-versions, or after REL1_27 was released.
	if ( $major <= 26 ) {
		return "wmf/1.{$major}wmf{$minor}";
	} else {
		// anything else (higher and equal 1.27) uses new semver notation
		return "wmf/1.{$major}.0-wmf.{$minor}";
	}
}

/**
 * @param $input string
 * @return array|null
 */
function getMajorMinor( $input ) {
	$matches = array();
	// match any version like wmf/1.26wmf22 or the new semver wmf/1.27.0-wmf1
<<<<<<< HEAD
	if ( preg_match( "/^wmf\/1\.(\d{2})(?:\.[0-9]\-)?wmf.?(\d{1,2})/", $input, $matches ) ) {
=======
	if ( preg_match( "/^wmf\/1\.(\d{2})(?:\.[0-9]\-)?wmf\.?(\d{1,2})/", $input, $matches ) ) {
>>>>>>> 73174222
		// var_dump( $matches );
		$major = intval( $matches[1] );
		$minor = intval( $matches[2] );
		return array( $major, $minor );
	}
	return null;
}<|MERGE_RESOLUTION|>--- conflicted
+++ resolved
@@ -95,11 +95,7 @@
 function getMajorMinor( $input ) {
 	$matches = array();
 	// match any version like wmf/1.26wmf22 or the new semver wmf/1.27.0-wmf1
-<<<<<<< HEAD
-	if ( preg_match( "/^wmf\/1\.(\d{2})(?:\.[0-9]\-)?wmf.?(\d{1,2})/", $input, $matches ) ) {
-=======
 	if ( preg_match( "/^wmf\/1\.(\d{2})(?:\.[0-9]\-)?wmf\.?(\d{1,2})/", $input, $matches ) ) {
->>>>>>> 73174222
 		// var_dump( $matches );
 		$major = intval( $matches[1] );
 		$minor = intval( $matches[2] );
